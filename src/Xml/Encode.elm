--- conflicted
+++ resolved
@@ -1,7 +1,6 @@
 module Xml.Encode exposing
     ( encode, encodeWith, EncodeSettings, defaultEncodeSettings
-    , string, int, float, bool, object, null, list
-    , objectSafe
+    , string, int, float, bool, object, objectSafe, null, list
     )
 
 {-| Use this module for turning your Elm data into an `Xml`
@@ -10,7 +9,7 @@
 
 @docs encode, encodeWith, EncodeSettings, defaultEncodeSettings
 
-@docs string, int, float, bool, object, null, list
+@docs string, int, float, bool, object, objectSafe, null, list
 
 -}
 
@@ -18,13 +17,9 @@
 -- Tags are also created in jsonToXml!
 
 import Dict exposing (Dict)
-<<<<<<< HEAD
-import Xml exposing (Value(..), isValidXmlName)
-=======
 import String
 import Xml exposing (Value(..), encodeXmlEntities, isValidXmlName)
 
->>>>>>> 6fb677c4
 
 {-| Settings used by `encodeWith`.
 
@@ -254,31 +249,9 @@
         |> Object
 
 
-<<<<<<< HEAD
-
--- TODO: Attribute names AND tag names must be validated.
--- Tags are also created in jsonToXml!
-
-
-=======
->>>>>>> 6fb677c4
 {-| Encode an "object" (a tag) only allowing valid tag names
 
     import Dict
-
-<<<<<<< HEAD
-    objectSafe [ (" no valid tag!", Dict.empty, string "") ]
-    --> Err "Invalid tag names: no valid tag!"
-
-    objectSafe [ ("tagname", Dict.empty, string "") ]
-    --> Ok "<tagname/>"
-=======
-    objectSafe [ ("tagname", Dict.empty, string "") ]
-    --> Ok (object [ ("tagname", Dict.empty, string "") ])
-
-    objectSafe [ ("invalid!!", Dict.empty, string "") ]
-    --> Err "Invalid tag names: invalid!!"
->>>>>>> 6fb677c4
 
 -}
 objectSafe : List ( String, Dict String Value, Value ) -> Result String Value
