--- conflicted
+++ resolved
@@ -1,13 +1,8 @@
 module Xml exposing
     ( Value(..)
-<<<<<<< HEAD
-    , foldl, map, xmlToJson2, jsonToXml
-=======
     , foldl, map
-    , xmlToJson2, jsonToXml, xmlDecoder
+    , xmlToJson2, jsonToXml, xmlDecoder, isValidXmlName
     , decodeXmlEntities, encodeXmlEntities
->>>>>>> 6fb677c4
-    , isValidXmlName
     )
 
 {-| The main data structure along with some trivial helpers.
@@ -21,7 +16,7 @@
 
 This library can convert to and from `Json.Value`.
 
-@docs xmlToJson2, jsonToXml, xmlDecoder
+@docs xmlToJson2, jsonToXml, xmlDecoder, isValidXmlName
 
 
 # XML character entities
@@ -91,8 +86,6 @@
             fn anything init
 
 
-<<<<<<< HEAD
-=======
 {-| Encode string with XML entities
 
     encodeXmlEntities "<hello>"
@@ -133,7 +126,13 @@
     ]
 
 
->>>>>>> 6fb677c4
+{-| Test that a string is a valid XML name.
+
+This enforces the rules for XML tag and attribute names, as well as for the names of several less common constructs.
+
+See _O'Reilly: XML in a Nutshell_: [2.4 XML Names](https://docstore.mik.ua/orelly/xml/xmlnut/ch02_04.htm).
+
+-}
 isValidXmlName : String -> Bool
 isValidXmlName =
     let
